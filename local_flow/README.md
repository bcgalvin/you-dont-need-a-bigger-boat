# Local Flow


## Overview

![local_flow_diagram](imgs/local_flow.png)

This version of the pipeline utilizes Metaflow as the main pipeline orchestrator.
We provide two local flows, one deploying a model for intent prediction, another deploying a model for recommendation prediction.
This README provides an overview of the local version of pipeline and contains setup instructions specific to this local version as a whole,
as well as instructions that may be specific to the intent prediction model and recommendation model.
For the general prerequisites, Metaflow setup and background information about the pipeline, please refer to the main README.


As seen in the above diagram, there are four main steps in the flow:

1. Data Transformation: The dataset is read from S3 and transformed/wrangled using a GPU accelerated library [RAPIDS](https://rapids.ai/).
2. Data Validation: [Great Expectations](https://greatexpectations.io/) is used to perform data validation on the transformed data.
3. Model Training: Keras (or other ML Libraries) is used to train the model and experiment tracking is done via Weights & Biases.
4. Model Serving: The trained model is deployed on SageMaker and is exposed via a public Lambda endpoint.

[comment]: <> (   Gantry is used here for model monitoring.)

<<<<<<< HEAD
=======
## Environment

We suggest the use of `virtualenv` to organize dependencies.

A `Makefile` has also been provided to help you launch the proper commands.


To create a virtualenv for the local flow:

1. `cd` into the `local_flow` directory
2. Create the virtualenv with the following command

```
$ python -m venv local-flow-env
```
3. Activate the venv with the following command

```
$ source local-flow-env/bin/activate
```

>>>>>>> 5ac9ef1c
## Requirements / Prerequisites

We specify certain variables and secrets in an environment file `.env` and load them
during runtime using `dotenv`. Make a copy of `example.env` and rename it as `.env`.

We describe the basic setup required to run this flow, and the environment variables required below.

### Packages

- Install required python packages as per `requirements.txt` in `local_flow/intent` or `local_flow/rec`;
- For `rec`, installation of `prodb` is required and can be found [here](https://github.com/vinid/prodb).

```
$ pip3 install -r requirements.txt
```

[comment]: <> (- Install Gantry as per the gantry [guide]&#40;https://docs.gantry.io/en/latest/how-to/installation.html&#41;.)

### Docker Images

Several docker images are required for use with AWS Batch in Metaflow and
for model serving on SageMaker. See [here](https://github.com/aws/deep-learning-containers/blob/master/available_images.md)
for images made available by AWS.

- `BASE_IMAGE`: Docker image for GPU training.
- `RAPIDS_IMAGE`: Docker image with [RAPIDS installed](https://rapids.ai/start.html#get-rapids)
- `DOCKER_IMAGE`: Docker image for Sagemaker endpoint


- For `recs`, model training requires either [prodb](https://github.com/vinid/prodb) or [gensim](https://radimrehurek.com/gensim/).
It is advised to have these pre-packaged into the `BASE_IMAGE`docker image.

### Weights & Biases

To utilise Weights & Biases, you need to obtain your account specific API key and specify the entity which you
want to associate your tracking with. You can create an account [here](https://app.wandb.ai/login?signup=true).
Further information about Weights & Biases environment variables can be found
[here](https://docs.wandb.ai/guides/track/advanced/environment-variables).

- `WANDB_API_KEY`
- `WANDB_ENTITY`: Your Weights & Biases username or team name (if you are account is linked to a team)

### Sagemaker

You need to have appropriate permissions for Sagemaker in AWS and specify the instance type for use in deployment.
  - `IAM_SAGEMAKER_ROLE`
  - `SAGEMAKER_INSTANCE`: AWS instance types can be found [here](https://aws.amazon.com/ec2/instance-types/).

### Local Dataset Upload

We store the CSV dataset in S3 as parquet files which allows for quick access by Metaflow. We utilise the S3 bucket previously
configured for use with Metaflow (i.e. `METAFLOW_DATATOOLS_SYSROOT_S3`).

- `local_dataset_upload.py` performs the upload of the `.csv` dataset files
  (`browsing_train.csv`, `search_train.csv`, ...) into metaflow S3
  datastore as `.parquet` files at `PARQUET_S3_PATH`;
- Specify the absolute paths to the dataset files in the following environment variables:
    - `BROWSING_TRAIN_PATH`
    - `SEARCH_TRAIN_PATH`
    - `SKU_TO_CONTENT_PATH`
- Note that there is no versioning of the dataset;
- Execute the following to upload the dataset (this might take a while depending
  on your internet connection):
  ```
<<<<<<< HEAD
  make upload
=======
    $ METAFLOW_PROFILE=metaflow make upload
>>>>>>> 5ac9ef1c
  ```

### ML Model Configuration

#### Intent Prediction Model
We define the parameters for the intent prediction model in a `config.json` as specified in
the environment variable `MODEL_CONFIG_PATH`.

#### Recommendation Model
Since there are types of two models available for recommendation, we distinguish their parameters by having one
configuration file for each (i.e `config_KNN.json` and `config_PRODB.json`)

The environment variable `MODEL_CONFIG_PATH` specifies the basename `config_<MODEL_CHOICE>` and the model selected for
use is specified by the environment variable `MODEL_CHOICE` which accepts only `KNN` or `PRODB` as value.

### Serverless

For serverless, we utilize the Serverless [IAM Roles per function](https://www.serverless.com/plugins/serverless-iam-roles-per-function)
plugin. This will grant the Lambda function the necessary privileges to access the SageMaker endpoint.


## How to Run

First, ensure that you have set the above mentioned environment variables, and have successfully
performed the dataset upload into S3 as described above.

### Running Metaflow

<<<<<<< HEAD
- Execute from the directory `local_flow/intent` or `local_flow/rec`;
- Execute the following to initiate a run:

  ```
    python src/<cart_or_rec>_baseline_flow.py run --max-workers 8
=======
- Execute from the directory `local_flow`;
- Due to Great Expectations, `--no-pylint` flag is required;
- Execute the following to initiate a run:

  ```
  $ make run
>>>>>>> 5ac9ef1c
  ```
- You can also specify the Metaflow profile associated with your Metaflow setup as per the main README:

  ```
<<<<<<< HEAD
    METAFLOW_PROFILE=<METAFLOW_PROFILE_NAME> python src/<cart_or_rec>_baseline_flow.py --no-pylint run --max-workers 8
=======
  $ METAFLOW_PROFILE=<METAFLOW_PROFILE_NAME> make run
>>>>>>> 5ac9ef1c
  ```

### Running Serverless
-  Once the flow is completed, we can expose the SageMaker model via a serverless endpoint;
-  Obtain `SAGE_MAKER_ENDPOINT_NAME` from output of `deploy` step in Metaflow;
-  Execute the following:
    ```
    $ SAGEMAKER_ENDPOINT_NAME=<SAGEMAKER_ENDPOINT_NAME> make deploy
    ```
- You can also specify an AWS profile that is configured with the required permissions for serverless:
  ```
  $ AWS_PROFILE=<AWS_SERVERLESS_PROFILE> SAGEMAKER_ENDPOINT_NAME=<SAGEMAKER_ENDPOINT_NAME> make deploy
  ```
<<<<<<< HEAD

- Test your endpoint for intent prediction, pass in a sequence of click events as follows,
  ```
  https://<SERVERLESS_ENDPOINT>/dev/predict?session=add,view,remove
  ```

- Test your endpoint for recommendation, pass in a sequence of product SKU as follows,
  ```
  https://<SERVERLESS_ENDPOINT>/dev/predict?session=<SKU1>,<SKU2>
  ```
=======
- Test your endpoint by passing in click events as follows:
   ```
   https://<SERVERLESS_ENDPOINT>/dev/predict?session=add,view,remove
   ```
>>>>>>> 5ac9ef1c
<|MERGE_RESOLUTION|>--- conflicted
+++ resolved
@@ -21,8 +21,6 @@
 
 [comment]: <> (   Gantry is used here for model monitoring.)
 
-<<<<<<< HEAD
-=======
 ## Environment
 
 We suggest the use of `virtualenv` to organize dependencies.
@@ -44,7 +42,6 @@
 $ source local-flow-env/bin/activate
 ```
 
->>>>>>> 5ac9ef1c
 ## Requirements / Prerequisites
 
 We specify certain variables and secrets in an environment file `.env` and load them
@@ -69,7 +66,7 @@
 for model serving on SageMaker. See [here](https://github.com/aws/deep-learning-containers/blob/master/available_images.md)
 for images made available by AWS.
 
-- `BASE_IMAGE`: Docker image for GPU training.
+- `BASE_IMAGE`: Docker image for GPU training
 - `RAPIDS_IMAGE`: Docker image with [RAPIDS installed](https://rapids.ai/start.html#get-rapids)
 - `DOCKER_IMAGE`: Docker image for Sagemaker endpoint
 
@@ -109,11 +106,7 @@
 - Execute the following to upload the dataset (this might take a while depending
   on your internet connection):
   ```
-<<<<<<< HEAD
   make upload
-=======
-    $ METAFLOW_PROFILE=metaflow make upload
->>>>>>> 5ac9ef1c
   ```
 
 ### ML Model Configuration
@@ -142,29 +135,16 @@
 
 ### Running Metaflow
 
-<<<<<<< HEAD
 - Execute from the directory `local_flow/intent` or `local_flow/rec`;
 - Execute the following to initiate a run:
 
   ```
-    python src/<cart_or_rec>_baseline_flow.py run --max-workers 8
-=======
-- Execute from the directory `local_flow`;
-- Due to Great Expectations, `--no-pylint` flag is required;
-- Execute the following to initiate a run:
-
-  ```
   $ make run
->>>>>>> 5ac9ef1c
   ```
 - You can also specify the Metaflow profile associated with your Metaflow setup as per the main README:
 
   ```
-<<<<<<< HEAD
-    METAFLOW_PROFILE=<METAFLOW_PROFILE_NAME> python src/<cart_or_rec>_baseline_flow.py --no-pylint run --max-workers 8
-=======
   $ METAFLOW_PROFILE=<METAFLOW_PROFILE_NAME> make run
->>>>>>> 5ac9ef1c
   ```
 
 ### Running Serverless
@@ -178,7 +158,6 @@
   ```
   $ AWS_PROFILE=<AWS_SERVERLESS_PROFILE> SAGEMAKER_ENDPOINT_NAME=<SAGEMAKER_ENDPOINT_NAME> make deploy
   ```
-<<<<<<< HEAD
 
 - Test your endpoint for intent prediction, pass in a sequence of click events as follows,
   ```
@@ -189,9 +168,3 @@
   ```
   https://<SERVERLESS_ENDPOINT>/dev/predict?session=<SKU1>,<SKU2>
   ```
-=======
-- Test your endpoint by passing in click events as follows:
-   ```
-   https://<SERVERLESS_ENDPOINT>/dev/predict?session=add,view,remove
-   ```
->>>>>>> 5ac9ef1c
